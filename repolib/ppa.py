#! /usr/bin/python3 

"""
repolib PPA Signing Key Support

From software-properties

Copyright (c) 2004-2009 Canonical Ltd.
          (c) 2019 Ian Santopietro <isantop@gmail.com>

Author: Michael Vogt <mvo@debian.org>
        Ian Santopietro <isantop@gmail.com>

This program is free software; you can redistribute it and/or
modify it under the terms of the GNU General Public License as
published by the Free Software Foundation; either version 2 of the
License, or (at your option) any later version.

This program is distributed in the hope that it will be useful,
but WITHOUT ANY WARRANTY; without even the implied warranty of
MERCHANTABILITY or FITNESS FOR A PARTICULAR PURPOSE.  See the
GNU General Public License for more details.

You should have received a copy of the GNU General Public License
along with this program; if not, write to the Free Software
Foundation, Inc., 59 Temple Place, Suite 330, Boston, MA 02111-1307
USA
"""

from __future__ import print_function

import apt_pkg
import json
import os
import subprocess
import time

from threading import Thread

import urllib.request
from urllib.error import HTTPError, URLError
import urllib.parse
from http.client import HTTPException

from . import source
from . import util

<<<<<<< HEAD
try:
    import lsb_release
except ImportError:
    raise util.RepoError("The system can't find version information!")

DISTRO_CODENAME = lsb_release.get_distro_information()['CODENAME']
=======
DISTRO_CODENAME = util.DISTRO_CODENAME
>>>>>>> 03b5c41c

SKS_KEYSERVER = 'https://keyserver.ubuntu.com/pks/lookup?op=get&options=mr&exact=on&search=0x%s'
# maintained until 2015
LAUNCHPAD_PPA_API = 'https://launchpad.net/api/devel/%s/+archive/%s'
LAUNCHPAD_USER_API = 'https://launchpad.net/api/1.0/%s'
LAUNCHPAD_USER_PPAS_API = 'https://launchpad.net/api/1.0/%s/ppas'
LAUNCHPAD_DISTRIBUTION_API = 'https://launchpad.net/api/1.0/%s'
LAUNCHPAD_DISTRIBUTION_SERIES_API = 'https://launchpad.net/api/1.0/%s/%s'
# Specify to use the system default SSL store; change to a different path
# to test with custom certificates.
LAUNCHPAD_PPA_CERT = "/etc/ssl/certs/ca-certificates.crt"

class PPALine(source.Source):
    
    def __init__(self, line):
        super().__init__()
        self.ppa_line = line
        self.load_from_ppa(ppa_line=self.ppa_line)
    
    def load_from_ppa(self, ppa_line=None):
        if ppa_line:
            self.ppa_line = ppa_line
        raw_ppa = self.ppa_line.replace('ppa:','').split('/')
        ppa_owner = raw_ppa[0]
        ppa_name = raw_ppa[1]

        self.ppa_info = get_info_from_lp(ppa_owner, ppa_name)
        self.name = self.ppa_info['displayname']
        self.enabled = util.AptSourceEnabled.TRUE
        self.types = []
        self.uris = []
        self.suites = []
        self.components = []
        self.options = {}
        self.ppa_line = ppa_line

        
        if not ppa_line.startswith('ppa:'):
            raise util.RepoError("The PPA %s is malformed!" % ppa_line)
        
        ppa_info = ppa_line.split(":")
        ppa_uri = 'http://ppa.launchpad.net/{}/ubuntu'.format(ppa_info[1])
        self.set_source_enabled(False)
        self.uris.append(ppa_uri)
        self.suites.append(DISTRO_CODENAME)
        self.components.append('main')
        ppa_name = ppa_info[1].split('/')
        name = 'ppa-{}'.format('-'.join(ppa_name))
        self.filename = '{}.sources'.format(name)
    
    def save_to_disk(self):
        """
        Saves the PPA to disk, and fetches the signing key.
        """
        self._get_ppa_key(self.ppa_line)
        super().save_to_disk()
    
    def _get_ppa_key(self, line):
        if self.ppa_line:
            add_key(self.ppa_info['signing_key_fingerprint'])

def get_info_from_lp(owner_name, ppa):
    if owner_name[0] != '~':
        owner_name = '~' + owner_name
    lp_url = LAUNCHPAD_PPA_API % (owner_name, ppa)
    data = _get_https_content_py3(lp_url, True)
    return json.loads(data)

def _get_https_content_py3(lp_url, accept_json, retry_delays=None):
    if retry_delays is None:
        retry_delays = []

    trynum = 0
    err = None
    sleep_waits = iter(retry_delays)
    headers = {"Accept": "application/json"} if accept_json else {}

    while True:
        trynum += 1
        try:
            request = urllib.request.Request(str(lp_url), headers=headers)
            lp_page = urllib.request.urlopen(request,
                                             cafile=LAUNCHPAD_PPA_CERT)
            return lp_page.read().decode("utf-8", "strict")
        except (HTTPException, URLError) as e:
            err = util.RepoError(
                "Error reading %s (%d tries): %s" % (lp_url, trynum, e.reason),
                e)
            # do not retry on 404. HTTPError is a subclass of URLError.
            if isinstance(e, HTTPError) and e.code == 404:
                break
        try:
            time.sleep(next(sleep_waits))
        except StopIteration:
            break

    raise err

def add_key(fingerprint):
    apt_key_cmd = "apt-key adv --keyserver keyserver.ubuntu.com --recv-keys".split()
    # apt_key_cmd.append(ppa_info['signing_key_fingerprint'])
    apt_key_cmd.append(fingerprint)
    get_key = subprocess.run(apt_key_cmd)<|MERGE_RESOLUTION|>--- conflicted
+++ resolved
@@ -45,16 +45,7 @@
 from . import source
 from . import util
 
-<<<<<<< HEAD
-try:
-    import lsb_release
-except ImportError:
-    raise util.RepoError("The system can't find version information!")
-
-DISTRO_CODENAME = lsb_release.get_distro_information()['CODENAME']
-=======
 DISTRO_CODENAME = util.DISTRO_CODENAME
->>>>>>> 03b5c41c
 
 SKS_KEYSERVER = 'https://keyserver.ubuntu.com/pks/lookup?op=get&options=mr&exact=on&search=0x%s'
 # maintained until 2015
